# gpt-2

Code from the paper ["Language Models are Unsupervised Multitask Learners"](https://d4mucfpksywv.cloudfront.net/better-language-models/language-models.pdf).

We have currently released small (117M parameter) and medium (345M parameter) versions of GPT-2.  While we have not released the larger models, we have [released a dataset](https://github.com/openai/gpt-2-output-dataset) for researchers to study their behaviors.

See more details in our [blog post](https://blog.openai.com/better-language-models/).

## Usage

This repository is meant to be a starting point for researchers and engineers to experiment with GPT-2.

### Some caveats

- GPT-2 models' robustness and worst case behaviors are not well-understood.  As with any machine-learned model, carefully evaluate GPT-2 for your use case, especially if used without fine-tuning or in safety-critical applications where reliability is important.
- The dataset our GPT-2 models were trained on contains many texts with [biases](https://twitter.com/TomerUllman/status/1101485289720242177) and factual inaccuracies, and thus GPT-2 models are likely to be biased and inaccurate as well.
- To avoid having samples mistaken as human-written, we recommend clearly labeling samples as synthetic before wide dissemination.  Our models are often incoherent or inaccurate in subtle ways, which takes more than a quick read for a human to notice.

### Work with us

Please [let us know](mailto:languagequestions@openai.com) if you’re doing interesting research with or working on applications of GPT-2!  We’re especially interested in hearing from and potentially working with those who are studying
- Potential malicious use cases and defenses against them (e.g. the detectability of synthetic text)
- The extent of problematic content (e.g. bias) being baked into the models and effective mitigations

## Development

See [DEVELOPERS.md](./DEVELOPERS.md)

## Contributors

See [CONTRIBUTORS.md](./CONTRIBUTORS.md)

<<<<<<< HEAD
### Fine tuning on custom datasets

To retrain GPT-2 117M model on a custom text dataset:

```
PYTHONPATH=src ./train.py --dataset <file|directory|glob>
```

If you want to precompute the dataset's encoding for multiple runs, you can instead use:

```
PYTHONPATH=src ./encode.py <file|directory|glob> /path/to/encoded.npz
PYTHONPATH=src ./train.py --dataset /path/to/encoded.npz
```

### Gradient Checkpointing

https://github.com/openai/gradient-checkpointing is included to reduce the memory requirements of the model, and can be enabled by `--memory_saving_gradients`. The checkpoints are currently chosen manually (poorly) by just adding layer 10 to the 'checkpoints' collection in model.py. `--memory_saving_gradients` is enabled by default for training the 345M model.

### Validation loss

Set `--val_every` to a number of steps `N > 0`, and "validation" loss against a fixed sample of the dataset will be calculated every N steps to get a better sense of training progress. N around 200 suggested. You can set `--val_dataset` to choose a separate validation dataset, otherwise it defaults to a sample from the train dataset (so not a real cross-validation loss!).

### Optimizer

You can use SGD instead of Adam with `--optimizer sgd`. This also helps conserve memory when training the 345M model. Note: the learning rate needs to be adjusted for SGD, due to not having Adam's gradient normalization (0.0006 seems to be a good number from some experiments).

### Multi gpu (out of date)

To do distributed on multiple GPUs or machines using Horovod:

```
mpirun -np 4 \
    -H localhost:4 \
    -bind-to none -map-by slot \
    -x NCCL_DEBUG=INFO -x LD_LIBRARY_PATH -x PATH \
    -x PYTHONPATH=src \
    -mca pml ob1 -mca btl ^openib \
    /home/jovyan/gpt-2/train-horovod.py --dataset encoded.npz
```

## GPT-2 samples

| WARNING: Samples are unfiltered and may contain offensive content. |
| --- |

While we have not yet released GPT-2 itself, you can see some samples from it in the `gpt-2-samples` folder.
We show unconditional samples with default settings (temperature 1 and no truncation), with temperature 0.7, and with truncation with top_k 40.
We show conditional samples, with contexts drawn from `WebText`'s test set, with default settings (temperature 1 and no truncation), with temperature 0.7, and with truncation with top_k 40.

=======
>>>>>>> dd75299d
## Citation

Please use the following bibtex entry:
```
@article{radford2019language,
  title={Language Models are Unsupervised Multitask Learners},
  author={Radford, Alec and Wu, Jeff and Child, Rewon and Luan, David and Amodei, Dario and Sutskever, Ilya},
  year={2019}
}
```

## Future work

We may release code for evaluating the models on various benchmarks.

We are still considering release of the larger models.

## License

[MIT](./LICENSE)<|MERGE_RESOLUTION|>--- conflicted
+++ resolved
@@ -30,8 +30,7 @@
 
 See [CONTRIBUTORS.md](./CONTRIBUTORS.md)
 
-<<<<<<< HEAD
-### Fine tuning on custom datasets
+## Fine tuning on custom datasets
 
 To retrain GPT-2 117M model on a custom text dataset:
 
@@ -81,8 +80,6 @@
 We show unconditional samples with default settings (temperature 1 and no truncation), with temperature 0.7, and with truncation with top_k 40.
 We show conditional samples, with contexts drawn from `WebText`'s test set, with default settings (temperature 1 and no truncation), with temperature 0.7, and with truncation with top_k 40.
 
-=======
->>>>>>> dd75299d
 ## Citation
 
 Please use the following bibtex entry:
